--- conflicted
+++ resolved
@@ -4,23 +4,14 @@
   - bioconda
   - conda-forge
 dependencies:
-<<<<<<< HEAD
-  - biopython=1.78
-  - pip=20.2.3
-  - pydantic=1.8.1
-  - pandas=1.2.3
-  - pyahocorasick=1.4.0
-  - python=3.8.5
-  - kallisto=0.46.1
-=======
   - biopython>=1.78
+  - kallisto>=0.46.1
+  - pandas>=1.0.5
   - pip>=20.2.3
-  - pandas>=1.0.5
+  - pyahocorasick>=1.4.0
   - pydantic>=1.8.1
-  - pyahocorasick>=1.4.0
   - pysam>=0.16.0
   - python>=3.6, <=3.10
   - star>=2.7.6
->>>>>>> 35f6e2b8
   - pip:
     - -e .