--- conflicted
+++ resolved
@@ -12,17 +12,14 @@
 ```sh
 htsinfer [--output-directory PATH] [--temporary-directory PATH]
          [--cleanup-regime {DEFAULT,KEEP_ALL,KEEP_NONE,KEEP_RESULTS}]
-<<<<<<< HEAD
-         [--records INT] [--organism-designation-min-match-percentage FLOAT]
-         [--organism-designation-frequency-ratio FLOAT] [--transcripts FASTA]
-=======
          [--records INT]
          [--threads INT]
-         [--organism STR] [--transcripts FASTA]
->>>>>>> 35f6e2b8
+         [--transcripts FASTA]
          [--read-layout-adapters PATH]
          [--read-layout-min-match-percentage FLOAT]
          [--read-layout-min-frequency-ratio FLOAT]
+         [--library-source-min-match-percentage FLOAT]
+         [--library-source-min-frequency-ratio FLOAT]
          [--read-orientation-min-mapped-reads INT]
          [--read-orientation-min-fraction FLOAT]
          [--verbosity {DEBUG,INFO,WARN,ERROR,CRITICAL}]
@@ -55,35 +52,15 @@
                         specified value equals or exceeds the number of
                         available records, all records will be processed
                         (default: 0)
-<<<<<<< HEAD
-  --organism-designation-min-match-percentage FLOAT
-                        Minimum percentage that given organism needs to have
-                        to be considered as the resulting organism.
-  --organism-designation-frequency-ratio FLOAT
-                        The minimum frequency ratio between the first and second
-                        most frequent organism in order for organism to be
-                        considered as the resulting organism.
-  --transcripts FASTA   FASTA file containing transcripts to be used for mapping
-                        files `--file-1` and `--file-2` against for inferring 
-                        organism and read orientation. Requires that sequence 
-                        identifier lines are separated by the pipe (`|`) character
-                        and that the 4th and 5th columns contain a short organism 
-                        name and taxon identifier, respectively. Example sequence 
-                        identifier:
-                        `rpl-13|ACYPI006272|ACYPI006272-RA|apisum|7029`
-=======
+  --threads INT         number of threads to run STAR with
   --transcripts FASTA   FASTA file containing transcripts to be used for
-                        mapping files `--file-1` and `--file-2` against for
-                        inferring organism and read orientation. Requires that
+                        mapping files `--file-1` and `--file-2` for inferring
+                        library source and read orientation. Requires that
                         sequence identifier lines are separated by the pipe
                         (`|`) character and that the 4th and 5th columns
-                        contain a short organism name and taxon identifier,
+                        contain a short source name and taxon identifier,
                         respectively. Example sequence identifier:
                         `rpl-13|ACYPI006272|ACYPI006272-RA|apisum|7029`
-  --threads INT         number of threads to run STAR with
-  --organism STR        source organism of the sequencing library, if provided, 
-                        will not be inferred by the application
->>>>>>> 35f6e2b8
   --read-layout-adapters PATH
                         path to text file containing 3' adapter sequences to
                         scan for (one sequence per line; default:
@@ -97,6 +74,14 @@
                         minimum frequency ratio between the first and second
                         most frequent adapter in order for the former to be
                         considered as the library's 3'-end adapter (default: 2)
+  --library-source-min-match-percentage FLOAT
+                        Minimum percentage of reads that are consistent with a
+                        given source in order for it to be considered as the
+                        to be considered the library's source.
+  --library-source-min-frequency-ratio FLOAT
+                        Minimum frequency ratio between the first and second
+                        most frequent source in order for the former to be
+                        considered the library's source.
   --read-orientation-min-mapped-reads INT
                         minimum number of mapped reads for deeming the read
                         orientation result reliable (default: 20)
