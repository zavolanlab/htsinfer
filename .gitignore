
# Created by https://www.gitignore.io/api/python
# Edit at https://www.gitignore.io/?templates=python

### Python ###
# Byte-compiled / optimized / DLL files
__pycache__/
*.py[cod]
*$py.class

# C extensions
*.so

# Distribution / packaging
.Python
build/
develop-eggs/
downloads/
eggs/
.eggs/
lib/
lib64/
parts/
sdist/
var/
wheels/
pip-wheel-metadata/
share/python-wheels/
*.egg-info/
.installed.cfg
*.egg
MANIFEST

# PyInstaller
#  Usually these files are written by a python script from a template
#  before PyInstaller builds the exe, so as to inject date/other infos into it.
*.manifest
*.spec

# Installer logs
pip-log.txt
pip-delete-this-directory.txt

# Unit test / coverage reports
htmlcov/
.tox/
.nox/
.coverage
.coverage.*
.cache
nosetests.xml
coverage.xml
*.cover
.hypothesis/
.pytest_cache/

# Translations
*.mo
*.pot

# Scrapy stuff:
.scrapy

# Sphinx documentation
docs/_build/

# PyBuilder
target/

# pyenv
.python-version

# pipenv
#   According to pypa/pipenv#598, it is recommended to include Pipfile.lock in version control.
#   However, in case of collaboration, if having platform-specific dependencies or dependencies
#   having no cross-platform support, pipenv may install dependencies that don't work, or not
#   install all needed dependencies.
#Pipfile.lock

# celery beat schedule file
celerybeat-schedule

# SageMath parsed files
*.sage.py

# Spyder project settings
.spyderproject
.spyproject

# Rope project settings
.ropeproject

# Mr Developer
.mr.developer.cfg
.project
.pydevproject

# mkdocs documentation
/site

# mypy
.mypy_cache/
.dmypy.json
dmypy.json

# Pyre type checker
.pyre/

# End of https://www.gitignore.io/api/python

# Custom additions
<<<<<<< HEAD
.vscode
results
.DS_Store
tests/.DS_Store
=======
results_htsinfer
>>>>>>> bdccede0
<|MERGE_RESOLUTION|>--- conflicted
+++ resolved
@@ -109,11 +109,4 @@
 # End of https://www.gitignore.io/api/python
 
 # Custom additions
-<<<<<<< HEAD
-.vscode
-results
-.DS_Store
-tests/.DS_Store
-=======
-results_htsinfer
->>>>>>> bdccede0
+results_htsinfer