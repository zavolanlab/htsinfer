--- conflicted
+++ resolved
@@ -249,10 +249,7 @@
         """Determine library type."""
         get_lib_type = GetLibType(
             config=self.config,
-<<<<<<< HEAD
             mapping=self.mapping,
-=======
->>>>>>> d243b44d
         )
         get_lib_type.evaluate()
         self.config.results.library_type = get_lib_type.results
