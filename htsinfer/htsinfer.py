"""Main module."""

import logging
from os import linesep
from pathlib import Path
from random import choices
import shutil
import string
import sys
import tempfile
from typing import Optional

from htsinfer.exceptions import (
    FileProblem,
    MetadataWarning,
    WorkEnvProblem,
)
from htsinfer.get_library_type import GetLibType
<<<<<<< HEAD
from htsinfer.get_library_source import GetLibSource
=======
from htsinfer.get_read_layout import GetReadLayout
>>>>>>> bdccede0
from htsinfer.models import (
    CleanupRegimes,
    Results,
    RunStates,
)
from htsinfer.subset_fastq import SubsetFastq

LOGGER = logging.getLogger(__name__)


class HtsInfer:
    """Determine sequencing library metadata.

    Args:
        path_1: Path to single-end library or first mate file.
        path_2: Path to second mate file.
        out_dir: Path to directory where output is written to.
        tmp_dir: Path to directory where temporary output is written to.
        cleanup_regime: Which data to keep after run concludes; one of
            `CleanupRegimes`.
        records: Number of input file records to process; set to `0` to
            process all records.
<<<<<<< HEAD
        min_match: Minimum percentage that given organism needs to have
            to be considered as the resulting organism.
        factor: The minimum frequency ratio between the first and second
            most frequent organism in order for organism to be
            considered as the resulting organism.
        fasta: File path to transcripts FASTA file.
=======
        read_layout_adapter_file: Path to text file containing 3' adapter
            sequences to scan for (one sequence per line).
        read_layout_min_match_pct: Minimum percentage of reads that contain a
            given adapter in order for it to be considered as the library's
            3'-end adapter.
        read_layout_min_freq_ratio: Minimum frequency ratio between the first
            and second most frequent adapter in order for the former to be
            considered as the library's 3'-end adapter.
>>>>>>> bdccede0

    Attributes:
        path_1: Path to single-end library or first mate file.
        path_2: Path to second mate file.
        out_dir: Path to directory where output is written to.
        run_id: Random string identifier for HTSinfer run.
        tmp_dir: Path to directory where temporary output is written to.
        cleanup_regime: Which data to keep after run concludes; one of
            `CleanupRegimes`.
        records: Number of input file records to process.
<<<<<<< HEAD
        min_match: Minimum percentage that given organism needs to have
            to be considered as the resulting organism.
        factor: The minimum frequency ratio between the first and second
            most frequent organism in order for organism to be
            considered as the resulting organism.
        fasta: File path to transcripts FASTA file.
=======
        read_layout_adapter_file: Path to text file containing 3' adapter
            sequences to scan for (one sequence per line).
        read_layout_min_match_pct: Minimum percentage of reads that contain a
            given adapter in order for it to be considered as the library's
            3'-end adapter.
        read_layout_min_freq_ratio: Minimum frequency ratio between the first
            and second most frequent adapter in order for the former to be
            considered as the library's 3'-end adapter.
>>>>>>> bdccede0
        path_1_processed: Path to processed `path_1` file.
        path_2_processed: Path to processed `path_2` file.
        state: State of the run; one of `RunStates`.
        results: Results container for storing determined library metadata.
    """
    def __init__(
        self,
        path_1: Path,
        path_2: Optional[Path] = None,
        out_dir: Path = Path.cwd() / 'results_htsinfer',
        tmp_dir: Path = Path(tempfile.gettempdir()) / 'tmp_htsinfer',
        cleanup_regime: CleanupRegimes = CleanupRegimes.DEFAULT,
        records: int = 0,
<<<<<<< HEAD
        min_match: float = 5,
        factor: float = 2,
        fasta: Path = Path(__file__).parent.absolute() \
            / "data/transcript.fasta.zip",
=======
        read_layout_adapter_file: Path = (
            Path(__file__).parent.parent.absolute() /
            "data/adapter_fragments.txt"
        ),
        read_layout_min_match_pct: float = 2,
        read_layout_min_freq_ratio: float = 2,
>>>>>>> bdccede0
    ):
        """Class constructor."""
        self.path_1 = path_1
        self.path_2 = path_2
        self.run_id = ''.join(
            choices(string.ascii_uppercase + string.digits, k=5)
        )
        self.out_dir = Path(out_dir) / self.run_id
        self.tmp_dir = Path(tmp_dir) / f"tmp_{self.run_id}"
        self.cleanup_regime = cleanup_regime
        self.records = records
<<<<<<< HEAD
        self.min_match = min_match
        self.factor = factor
        self.fasta = fasta
=======
        self.read_layout_adapter_file = read_layout_adapter_file
        self.read_layout_min_match_pct = read_layout_min_match_pct
        self.read_layout_min_freq_ratio = read_layout_min_freq_ratio
>>>>>>> bdccede0
        self.path_1_processed: Path = self.path_1
        self.path_2_processed: Optional[Path] = self.path_2
        self.state: RunStates = RunStates.OKAY
        self.results: Results = Results()

    def evaluate(self):
        """Determine library metadata."""
        try:
            # set up work environment
            LOGGER.info("Setting up work environment...")
            LOGGER.info(f"Run identifier: {self.run_id}")
            self.prepare_env()

            try:
                # preprocess inputs
                LOGGER.info("Processing and validating input data...")
                self.process_inputs()

                # determine library type
                LOGGER.info("Determining library type...")
                try:
                    self.get_library_type()
                except MetadataWarning as exc:
                    self.state = RunStates.WARNING
                    LOGGER.warning(f"{type(exc).__name__}: {str(exc)}")
                LOGGER.info(
                    "Library type determined: "
                    f"{self.results.library_type.json()}"
                )

                # determine library source
                LOGGER.info("Determining library source...")
                try:
                    self.get_library_source()
                except MetadataWarning as exc:
                    self.state = RunStates.WARNING
                    LOGGER.warning(f"{type(exc).__name__}: {str(exc)}")

                # determine read orientation
                LOGGER.info("Determining read orientation...")
                try:
                    self.get_read_orientation()
                except MetadataWarning as exc:
                    self.state = RunStates.WARNING
                    LOGGER.warning(f"{type(exc).__name__}: {str(exc)}")

                # determine read layout
                LOGGER.info("Determining read layout...")
                try:
                    self.get_read_layout()
                except MetadataWarning as exc:
                    self.state = RunStates.WARNING
                    LOGGER.warning(f"{type(exc).__name__}: {str(exc)}")
                LOGGER.info(
                    "Read layout determined: "
                    f"{self.results.read_layout.json()}"
                )

            except FileProblem as exc:
                self.state = RunStates.ERROR
                LOGGER.error(f"{type(exc).__name__}: {str(exc)}")

            # postprocessing
            LOGGER.info("Cleaning up work environment...")
            self.clean_up()

        except WorkEnvProblem as exc:
            self.state = RunStates.ERROR
            LOGGER.error(f"{type(exc).__name__}: {str(exc)}")

        # log results
        LOGGER.info(f"Results: {self.results.json()}")

    def prepare_env(self):
        """Set up work environment."""
        # create results directory
        try:
            self.out_dir.mkdir(parents=True)
        except OSError as exc:
            raise WorkEnvProblem(
                f"Creation of results directory failed: {self.out_dir}"
            ) from exc
        LOGGER.info(f"Created results directory: {self.out_dir}")

        # create temporary directory
        try:
            self.tmp_dir.mkdir(parents=True)
        except OSError as exc:
            raise WorkEnvProblem(
                f"Creation of temporary directory failed: {self.tmp_dir}"
            ) from exc
        LOGGER.info(f"Created temporary directory: {self.tmp_dir}")
        LOGGER.debug("Created work environment")

    def process_inputs(self):
        """Process and validate inputs."""
        # process first file
        input_files_1 = SubsetFastq(
            path=self.path_1,
            out_dir=self.tmp_dir,
            records=self.records,
        )
        input_files_1.process()
        self.path_1_processed = input_files_1.out_path
        LOGGER.info(f"Location processed file 1: {self.path_1_processed}")

        # process second file, if available
        if self.path_2 is not None:
            input_files_2 = SubsetFastq(
                path=self.path_2,
                out_dir=self.tmp_dir,
                records=self.records,
            )
            input_files_2.process()
            self.path_2_processed = input_files_2.out_path

    def get_library_type(self):
        """Determine library type."""
        get_lib_type = GetLibType(
            path_1=self.path_1_processed,
            path_2=self.path_2_processed,
        )
        get_lib_type.evaluate()
        self.results.library_type = get_lib_type.results

    def get_library_source(self):
        """Determine library source."""
<<<<<<< HEAD
        get_organism = GetLibSource(
            fasta=self.fasta,
            path_1=self.path_1_processed,
            path_2=self.path_2_processed,
            min_match=self.min_match,
            factor=self.factor,
            tmp_dir=self.tmp_dir,
            out_dir=self.out_dir,
        )
        get_organism.evaluate()
        self.results.library_source = get_organism.results
=======
        # TODO: implement  # pylint: disable=fixme
>>>>>>> bdccede0

    def get_read_orientation(self):
        """Determine read orientation."""
        # TODO: implement  # pylint: disable=fixme

    def get_read_layout(self):
        """Determine read layout."""
        get_read_layout = GetReadLayout(
            path_1=self.path_1_processed,
            path_2=self.path_2_processed,
            adapter_file=self.read_layout_adapter_file,
            out_dir=self.out_dir,
            min_match_pct=self.read_layout_min_match_pct,
            min_freq_ratio=self.read_layout_min_freq_ratio,
        )
        get_read_layout.evaluate()
        self.results.read_layout = get_read_layout.results

    def clean_up(self):
        """Clean up work environment."""
        # set default cleanup regime
        if self.cleanup_regime is CleanupRegimes.DEFAULT:
            if (
                logging.root.level == logging.DEBUG or
                self.state is RunStates.ERROR
            ):
                self.cleanup_regime = CleanupRegimes.KEEP_ALL
            elif self.state is RunStates.WARNING:
                self.cleanup_regime = CleanupRegimes.KEEP_RESULTS
            else:
                self.cleanup_regime = CleanupRegimes.KEEP_NONE
        LOGGER.debug(f"Cleanup regime: {self.cleanup_regime}")

        # remove results directory
        if self.cleanup_regime == CleanupRegimes.KEEP_NONE:
            try:
                shutil.rmtree(self.out_dir)
            except OSError as exc:
                raise WorkEnvProblem(
                    f"Removal of results directory failed: {self.out_dir}"
                ) from exc
            LOGGER.info(f"Removed results directory: {self.out_dir}")

        # remove temporary directory
        if (
            self.cleanup_regime == CleanupRegimes.KEEP_RESULTS or
            self.cleanup_regime == CleanupRegimes.KEEP_NONE
        ):
            try:
                shutil.rmtree(self.tmp_dir)
            except OSError as exc:
                raise WorkEnvProblem(
                    f"Removal of temporary directory failed: {self.tmp_dir}"
                ) from exc
            LOGGER.info(f"Removed temporary directory: {self.tmp_dir}")

    def print(self):
        """Print results to STDOUT."""
        sys.stdout.write(self.results.json() + linesep)<|MERGE_RESOLUTION|>--- conflicted
+++ resolved
@@ -16,11 +16,8 @@
     WorkEnvProblem,
 )
 from htsinfer.get_library_type import GetLibType
-<<<<<<< HEAD
 from htsinfer.get_library_source import GetLibSource
-=======
 from htsinfer.get_read_layout import GetReadLayout
->>>>>>> bdccede0
 from htsinfer.models import (
     CleanupRegimes,
     Results,
@@ -43,14 +40,12 @@
             `CleanupRegimes`.
         records: Number of input file records to process; set to `0` to
             process all records.
-<<<<<<< HEAD
         min_match: Minimum percentage that given organism needs to have
             to be considered as the resulting organism.
         factor: The minimum frequency ratio between the first and second
             most frequent organism in order for organism to be
             considered as the resulting organism.
         fasta: File path to transcripts FASTA file.
-=======
         read_layout_adapter_file: Path to text file containing 3' adapter
             sequences to scan for (one sequence per line).
         read_layout_min_match_pct: Minimum percentage of reads that contain a
@@ -59,7 +54,6 @@
         read_layout_min_freq_ratio: Minimum frequency ratio between the first
             and second most frequent adapter in order for the former to be
             considered as the library's 3'-end adapter.
->>>>>>> bdccede0
 
     Attributes:
         path_1: Path to single-end library or first mate file.
@@ -70,14 +64,12 @@
         cleanup_regime: Which data to keep after run concludes; one of
             `CleanupRegimes`.
         records: Number of input file records to process.
-<<<<<<< HEAD
         min_match: Minimum percentage that given organism needs to have
             to be considered as the resulting organism.
         factor: The minimum frequency ratio between the first and second
             most frequent organism in order for organism to be
             considered as the resulting organism.
         fasta: File path to transcripts FASTA file.
-=======
         read_layout_adapter_file: Path to text file containing 3' adapter
             sequences to scan for (one sequence per line).
         read_layout_min_match_pct: Minimum percentage of reads that contain a
@@ -86,7 +78,6 @@
         read_layout_min_freq_ratio: Minimum frequency ratio between the first
             and second most frequent adapter in order for the former to be
             considered as the library's 3'-end adapter.
->>>>>>> bdccede0
         path_1_processed: Path to processed `path_1` file.
         path_2_processed: Path to processed `path_2` file.
         state: State of the run; one of `RunStates`.
@@ -100,19 +91,16 @@
         tmp_dir: Path = Path(tempfile.gettempdir()) / 'tmp_htsinfer',
         cleanup_regime: CleanupRegimes = CleanupRegimes.DEFAULT,
         records: int = 0,
-<<<<<<< HEAD
         min_match: float = 5,
         factor: float = 2,
         fasta: Path = Path(__file__).parent.absolute() \
             / "data/transcript.fasta.zip",
-=======
         read_layout_adapter_file: Path = (
             Path(__file__).parent.parent.absolute() /
             "data/adapter_fragments.txt"
         ),
         read_layout_min_match_pct: float = 2,
         read_layout_min_freq_ratio: float = 2,
->>>>>>> bdccede0
     ):
         """Class constructor."""
         self.path_1 = path_1
@@ -124,15 +112,12 @@
         self.tmp_dir = Path(tmp_dir) / f"tmp_{self.run_id}"
         self.cleanup_regime = cleanup_regime
         self.records = records
-<<<<<<< HEAD
         self.min_match = min_match
         self.factor = factor
         self.fasta = fasta
-=======
         self.read_layout_adapter_file = read_layout_adapter_file
         self.read_layout_min_match_pct = read_layout_min_match_pct
         self.read_layout_min_freq_ratio = read_layout_min_freq_ratio
->>>>>>> bdccede0
         self.path_1_processed: Path = self.path_1
         self.path_2_processed: Optional[Path] = self.path_2
         self.state: RunStates = RunStates.OKAY
@@ -260,7 +245,6 @@
 
     def get_library_source(self):
         """Determine library source."""
-<<<<<<< HEAD
         get_organism = GetLibSource(
             fasta=self.fasta,
             path_1=self.path_1_processed,
@@ -272,9 +256,6 @@
         )
         get_organism.evaluate()
         self.results.library_source = get_organism.results
-=======
-        # TODO: implement  # pylint: disable=fixme
->>>>>>> bdccede0
 
     def get_read_orientation(self):
         """Determine read orientation."""
