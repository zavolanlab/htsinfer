--- conflicted
+++ resolved
@@ -21,13 +21,7 @@
     SeqIdFormats,
     Config,
 )
-<<<<<<< HEAD
 from htsinfer.mapping import Mapping
-=======
-from htsinfer.get_read_orientation import (
-    GetOrientation,
-)
->>>>>>> d243b44d
 
 LOGGER = logging.getLogger(__name__)
 
@@ -74,12 +68,7 @@
         self.library_source = config.results.library_source
         self.results: ResultsType = ResultsType()
         self.tmp_dir = config.args.tmp_dir
-<<<<<<< HEAD
         self.mapping = mapping
-=======
-        self.get_read_orientation: \
-            GetOrientation = GetOrientation(config=config)
->>>>>>> d243b44d
         self.max_distance = config.args.lib_type_max_distance
         self.cutoff = config.args.lib_type_mates_cutoff
 
@@ -135,7 +124,6 @@
                 self.results.relationship = (
                     StatesTypeRelationship.split_mates
                 )
-<<<<<<< HEAD
                 self.mapping.library_type.relationship = (
                     StatesTypeRelationship.split_mates
                 )
@@ -144,30 +132,16 @@
                 = StatesTypeRelationship.not_available
             self.mapping.library_source = self.library_source
             self.mapping.evaluate()
-=======
-        else:
-            self.get_read_orientation.library_type.relationship \
-                = StatesTypeRelationship.not_available
-            self.get_read_orientation.library_source = self.library_source
-            _ = self.get_read_orientation.evaluate()
->>>>>>> d243b44d
             self._align_mates()
 
     def _align_mates(self):
         """Decide mate relationship by alignment."""
 
-<<<<<<< HEAD
         alignment_1 = self.mapping.star_dirs[0] / 'Aligned.out.sam'
         alignment_2 = self.mapping.star_dirs[1] / 'Aligned.out.sam'
-=======
-        alignment_1 = Path(self.tmp_dir) \
-            / "alignments" / "file_1" / "Aligned.out.sam"
-        alignment_2 = Path(self.tmp_dir) \
-            / "alignments" / "file_2" / "Aligned.out.sam"
->>>>>>> d243b44d
-
-        samfile1 = pysam.AlignmentFile(alignment_1, 'r')
-        samfile2 = pysam.AlignmentFile(alignment_2, 'r')
+
+        samfile1 = pysam.AlignmentFile(str(alignment_1), 'r')
+        samfile2 = pysam.AlignmentFile(str(alignment_2), 'r')
 
         previous_seq_id1 = None
         previous_seq_id2 = None
@@ -209,13 +183,10 @@
             self.results.relationship = (
                 StatesTypeRelationship.split_mates
             )
-<<<<<<< HEAD
             self.mapping.library_type.relationship \
                 = StatesTypeRelationship.split_mates
             self.mapping.mapped = False
             self.mapping.star_dirs = []
-=======
->>>>>>> d243b44d
         else:
             self.results.relationship = (
                 StatesTypeRelationship.not_mates
