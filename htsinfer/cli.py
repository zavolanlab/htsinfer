--- conflicted
+++ resolved
@@ -50,6 +50,7 @@
             values,
             option_string=None,
         ) -> None:
+            assert isinstance(values, list)
             if len(values) > 2:
                 parser.print_usage(file=sys.stderr)
                 sys.stderr.write(
@@ -223,11 +224,7 @@
             "upper limit on the difference in the reference "
             "sequence coordinates between the two mates to be "
             "considered as coming from a single fragment "
-<<<<<<< HEAD
-            "(used only when sequence identifiers do not match) "
-=======
             "(Used only when sequence identifiers do not match) "
->>>>>>> d243b44d
         )
     )
     parser.add_argument(
@@ -239,11 +236,7 @@
         help=(
             "minimum fraction of mates that can be mapped to compatible loci "
             "and are considered concordant pairs / all mates"
-<<<<<<< HEAD
-            "(used only when sequence identifiers do not match)"
-=======
             "(Used only when sequence identifiers do not match)"
->>>>>>> d243b44d
         )
     )
     parser.add_argument(
