--- conflicted
+++ resolved
@@ -116,7 +116,6 @@
         )
     )
     parser.add_argument(
-<<<<<<< HEAD
         "--organism-designation-min-match-percentage",
         metavar="FLOAT",
         type=float,
@@ -128,27 +127,10 @@
     )
     parser.add_argument(
         "--organism-designation-frequency-ratio",
-=======
-        "--read-layout-adapters",
-        metavar="PATH",
-        type=str,
-        default=(
-            Path(__file__).parent.parent.absolute() /
-            "data/adapter_fragments.txt"
-        ),
-        help=(
-            "path to text file containing 3' adapter sequences to scan for "
-            "(one sequence per line)"
-        )
-    )
-    parser.add_argument(
-        "--read-layout-min-match-percentage",
->>>>>>> bdccede0
         metavar="FLOAT",
         type=float,
         default=2,
         help=(
-<<<<<<< HEAD
             "the minimum frequency ratio between the first and second "
             "most frequent organism in order for organism to be "
             "considered as the resulting organism"
@@ -167,12 +149,32 @@
             "columns contain a short organism name and taxon identifier, "
             "respectively. Example sequence identifier: "
             "`rpl-13|ACYPI006272|ACYPI006272-RA|apisum|7029`"
-=======
+        )
+    )
+    parser.add_argument(
+        "--read-layout-adapters",
+        metavar="PATH",
+        type=str,
+        default=(
+            Path(__file__).parent.parent.absolute() /
+            "data/adapter_fragments.txt"
+        ),
+        help=(
+            "path to text file containing 3' adapter sequences to scan for "
+            "(one sequence per line)"
+        )
+    )
+    parser.add_argument(
+        "--read-layout-min-match-percentage",
+        metavar="FLOAT",
+        type=float,
+        default=2,
+        help=(
             "minimum percentage of reads that contain a given adapter "
             "sequence in order for it to be considered as the library's "
             "3'-end adapter"
         )
-    )
+    )   
     parser.add_argument(
         "--read-layout-min-frequency-ratio",
         metavar="FLOAT",
@@ -182,7 +184,6 @@
             "minimum frequency ratio between the first and second most "
             "frequent adapter in order for the former to be considered as the "
             "library's 3'-end adapter"
->>>>>>> bdccede0
         )
     )
     parser.add_argument(
@@ -245,15 +246,12 @@
             tmp_dir=args.temporary_directory,
             cleanup_regime=CleanupRegimes[args.cleanup_regime],
             records=args.records,
-<<<<<<< HEAD
             min_match=args.organism_designation_min_match_percentage,
             factor=args.organism_designation_frequency_ratio,
             fasta=args.transcripts,
-=======
             read_layout_adapter_file=args.read_layout_adapters,
             read_layout_min_match_pct=args.read_layout_min_match_percentage,
             read_layout_min_freq_ratio=args.read_layout_min_frequency_ratio,
->>>>>>> bdccede0
         )
         hts_infer.evaluate()
         hts_infer.print()
