--- conflicted
+++ resolved
@@ -137,14 +137,9 @@
         dest="transcripts_file",
         metavar="FASTA",
         type=str,
-<<<<<<< HEAD
         default=(
             Path(__file__).parents[1].absolute()  # pylint: disable=E1101
             / "data/transcripts.fasta.gz"
-=======
-        default=(  # pylint: disable=E1101
-            Path(__file__).parents[1].absolute() / "data/transcripts.fasta.gz"
->>>>>>> d0770bdd
         ),
         help=(
             "FASTA file containing transcripts to be used for mapping files "
