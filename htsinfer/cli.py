--- conflicted
+++ resolved
@@ -116,73 +116,32 @@
         )
     )
     parser.add_argument(
-<<<<<<< HEAD
-        "--organism-designation-min-match-percentage",
-        metavar="FLOAT",
-        type=float,
-        default=5,
-        help=(
-            "minimum match percentage that given organism needs to have "
-            "to be considered as the resulting organism"
-        )
-    )
-    parser.add_argument(
-        "--organism-designation-frequency-ratio",
-        metavar="FLOAT",
-        type=float,
-        default=2,
-        help=(
-            "the minimum frequency ratio between the first and second "
-            "most frequent organism in order for organism to be "
-            "considered as the resulting organism"
-        )
-    )
-    parser.add_argument(
-        "--transcripts",
-        metavar="FASTA",
-        type=str,
-        default=Path(__file__).parent.absolute() / "data/transcript.fasta.zip",
-=======
+        "--threads",
+        metavar="INT",
+        type=int,
+        default=1,
+        help=(
+            "number of threads to run STAR with"
+        )
+    )
+    parser.add_argument(
         "--transcripts",
         metavar="FASTA",
         type=str,
         default=(
             Path(__file__).parents[1].absolute() / "data/transcripts.fasta.gz"
         ),
->>>>>>> 35f6e2b8
         help=(
             "FASTA file containing transcripts to be used for mapping files "
-            "`--file-1` and `--file-2` against for inferring organism and "
-            "read orientation. Requires that sequence identifier lines are "
+            "`--file-1` and `--file-2` for inferring library source and read "
+            "orientation. Requires that sequence identifier lines are "
             "separated by the pipe (`|`) character and that the 4th and 5th "
-            "columns contain a short organism name and taxon identifier, "
+            "columns contain a short source name and taxon identifier, "
             "respectively. Example sequence identifier: "
             "`rpl-13|ACYPI006272|ACYPI006272-RA|apisum|7029`"
         )
     )
     parser.add_argument(
-<<<<<<< HEAD
-=======
-        "--threads",
-        metavar="INT",
-        type=int,
-        default=1,
-        help=(
-            "number of threads to run STAR with"
-        )
-    )
-    parser.add_argument(
-        "--organism",
-        metavar="STR",
-        type=str,
-        default="hsapiens",
-        help=(
-            "source organism of the sequencing library, if provided: "
-            "will not be inferred by the application"
-        )
-    )
-    parser.add_argument(
->>>>>>> 35f6e2b8
         "--read-layout-adapters",
         metavar="PATH",
         type=str,
@@ -215,6 +174,27 @@
             "minimum frequency ratio between the first and second most "
             "frequent adapter in order for the former to be considered as the "
             "library's 3'-end adapter"
+        )
+    )
+    parser.add_argument(
+        "--library-source-min-match-percentage",
+        metavar="FLOAT",
+        type=float,
+        default=5,
+        help=(
+            "minimum percentage of reads that are consistent with a given "
+            "source in order for it to be considered the library's source"
+        )
+    )
+    parser.add_argument(
+        "--library-source-min-frequency-ratio",
+        metavar="FLOAT",
+        type=float,
+        default=2,
+        help=(
+            "minimum frequency ratio between the first and second "
+            "most frequent source in order for the former to be considered "
+            "the library's source"
         )
     )
     parser.add_argument(
@@ -298,18 +278,13 @@
             tmp_dir=args.temporary_directory,
             cleanup_regime=CleanupRegimes[args.cleanup_regime],
             records=args.records,
-<<<<<<< HEAD
-            min_match=args.organism_designation_min_match_percentage,
-            factor=args.organism_designation_frequency_ratio,
-            fasta=args.transcripts,
-=======
             threads=args.threads,
-            organism=args.organism,
             transcripts_file=args.transcripts,
->>>>>>> 35f6e2b8
             read_layout_adapter_file=args.read_layout_adapters,
             read_layout_min_match_pct=args.read_layout_min_match_percentage,
             read_layout_min_freq_ratio=args.read_layout_min_frequency_ratio,
+            lib_source_min_match_pct=args.library_source_min_match_percentage,
+            lib_source_min_freq_ratio=args.library_source_min_frequency_ratio,
             read_orientation_min_mapped_reads=(
                 args.read_orientation_min_mapped_reads
             ),
