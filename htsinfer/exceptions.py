--- conflicted
+++ resolved
@@ -11,8 +11,16 @@
     """
 
 
+class KallistoProblem(Exception):
+    """Exception raised when running kallisto index and quant commands."""
+
+
 class MetadataWarning(Exception):
     """Exception raised when metadata could not be determined."""
+
+
+class StarProblem(Exception):
+    """Exception raised when running STAR index and quant commands."""
 
 
 class UnknownFastqIdentifier(Exception):
@@ -23,13 +31,4 @@
 
 class WorkEnvProblem(Exception):
     """Exception raised when the work environment could not be set up or
-    cleaned."""
-
-
-<<<<<<< HEAD
-class KallistoProblem(Exception):
-    """Exception raised when running kallisto index and quant commands."""
-=======
-class StarProblem(Exception):
-    """Exception raised when running STAR index and quant commands."""
->>>>>>> 35f6e2b8
+    cleaned."""