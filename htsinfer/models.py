--- conflicted
+++ resolved
@@ -166,10 +166,6 @@
     """TODO: implement"""
 
 
-<<<<<<< HEAD
-class ResultsLayout(BaseModel):
-    """TODO: implement"""
-=======
 class Layout(BaseModel):
     """Read layout of a single sequencing file.
 
@@ -195,7 +191,6 @@
     """
     file_1: Layout = Layout()
     file_2: Layout = Layout()
->>>>>>> bdccede0
 
 
 class Results(BaseModel):
