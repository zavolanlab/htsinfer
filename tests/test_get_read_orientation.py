--- conflicted
+++ resolved
@@ -37,14 +37,11 @@
     FILE_UNMAPPED_PAIRED_1,
     FILE_UNMAPPED_PAIRED_2,
     FILE_UNMAPPED_SINGLE,
-<<<<<<< HEAD
     CONFIG,
-=======
     RaiseOSError,
     SubprocessError,
     SOURCE_HUMAN,
     SOURCE_FRUIT_FLY,
->>>>>>> d0770bdd
 )
 
 
