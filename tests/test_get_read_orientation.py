--- conflicted
+++ resolved
@@ -37,10 +37,7 @@
     FILE_UNMAPPED_PAIRED_1,
     FILE_UNMAPPED_PAIRED_2,
     FILE_UNMAPPED_SINGLE,
-<<<<<<< HEAD
     CONFIG,
-=======
->>>>>>> d0770bdd
     RaiseOSError,
     SubprocessError,
     SOURCE_HUMAN,
@@ -212,7 +209,6 @@
 
     def test_subset_transcripts_by_organism(self, tmpdir):
         """Get filtered orgainsm transcripts for different organisms."""
-<<<<<<< HEAD
         CONFIG.results.library_type = ResultsType(
                 relationship=StatesTypeRelationship.split_mates,
             )
@@ -225,50 +221,23 @@
         results = test_instance.subset_transcripts_by_organism()
         filtered_organisms_transcripts = \
             tmpdir / f"{CONFIG.results.library_source}.fasta"
-=======
-        library_source = ResultsSource(
-                file_1=SOURCE_HUMAN,
-                file_2=SOURCE_FRUIT_FLY
-            )
-        test_instance = GetOrientation(
-            paths=(FILE_ORIENTATION_IU_1, FILE_ORIENTATION_IU_2),
-            library_type=ResultsType(
-                relationship=StatesTypeRelationship.split_mates,
-            ),
-            library_source=library_source,
-            transcripts_file=FILE_TRANSCRIPTS,
-            tmp_dir=tmpdir,
-        )
-        results = test_instance.subset_transcripts_by_organism()
-        filtered_organisms_transcripts = tmpdir / f"{library_source}.fasta"
->>>>>>> d0770bdd
         assert results == filtered_organisms_transcripts
 
     def test_subset_transcripts_by_organism_file_problem(self, tmpdir):
         """Pass dummy file as transcripts.fasta file to simulate
         file problem."""
-<<<<<<< HEAD
         CONFIG.args.path_2_processed = None
         CONFIG.results.library_type = ResultsType()
         CONFIG.results.library_source = ResultsSource()
         CONFIG.args.t_file_processed = FILE_DUMMY
         CONFIG.args.tmp_dir = tmpdir
         test_instance = GetOrientation(config=CONFIG)
-=======
-        test_instance = GetOrientation(
-            paths=(FILE_ORIENTATION_IU_1, None),
-            library_type=ResultsType(),
-            library_source=ResultsSource(),
-            transcripts_file=FILE_DUMMY,
-            tmp_dir=tmpdir
-        )
->>>>>>> d0770bdd
+
         with pytest.raises(FileProblem):
             test_instance.subset_transcripts_by_organism()
 
     def test_subset_transcripts_by_organism_invalid_fasta(self, tmpdir):
         """Pass invalid transcripts.fasta file to simulate index error."""
-<<<<<<< HEAD
         CONFIG.results.library_source = ResultsSource(
                 file_1=SOURCE_HUMAN,
                 file_2=SOURCE_FRUIT_FLY
@@ -279,27 +248,11 @@
         results = test_instance.subset_transcripts_by_organism()
         filtered_organisms_transcripts = \
             tmpdir / f"{CONFIG.results.library_source}.fasta"
-=======
-        library_source = ResultsSource(
-                file_1=SOURCE_HUMAN,
-                file_2=SOURCE_FRUIT_FLY
-            )
-        test_instance = GetOrientation(
-            paths=(FILE_ORIENTATION_IU_1, None),
-            library_type=ResultsType(),
-            library_source=library_source,
-            transcripts_file=FILE_INVALID_TRANSCRIPTS,
-            tmp_dir=tmpdir
-        )
-        results = test_instance.subset_transcripts_by_organism()
-        filtered_organisms_transcripts = tmpdir / f"{library_source}.fasta"
->>>>>>> d0770bdd
         assert results == filtered_organisms_transcripts
 
     def test_get_fasta_size(self, tmpdir):
         """Get nucleotide statistics for filtererd transcripts
         with different organisms."""
-<<<<<<< HEAD
         CONFIG.results.library_source = ResultsSource(
                 file_1=SOURCE_HUMAN,
                 file_2=SOURCE_FRUIT_FLY,
@@ -311,21 +264,6 @@
         CONFIG.args.t_file_processed = FILE_TRANSCRIPTS
         CONFIG.args.tmp_dir = tmpdir
         test_instance = GetOrientation(config=CONFIG)
-=======
-        library_source = ResultsSource(
-                file_1=SOURCE_HUMAN,
-                file_2=SOURCE_FRUIT_FLY,
-            )
-        test_instance = GetOrientation(
-            paths=(FILE_ORIENTATION_IU_1, FILE_ORIENTATION_IU_2),
-            library_type=ResultsType(
-                relationship=StatesTypeRelationship.split_mates,
-            ),
-            library_source=library_source,
-            transcripts_file=FILE_TRANSCRIPTS,
-            tmp_dir=tmpdir,
-        )
->>>>>>> d0770bdd
         filtered_organisms_transcripts = \
             test_instance.subset_transcripts_by_organism()
         results = test_instance.get_fasta_size(filtered_organisms_transcripts)
@@ -334,44 +272,23 @@
     def test_get_fasta_size_file_problem(self, tmpdir):
         """Pass dummy file as filtered_organisms_transcripts
         to simulate file problem."""
-<<<<<<< HEAD
         CONFIG.args.path_2_processed = None
         CONFIG.results.library_type = ResultsType()
         CONFIG.results.library_source = ResultsSource()
         CONFIG.args.tmp_dir = tmpdir
         test_instance = GetOrientation(config=CONFIG)
-=======
-        test_instance = GetOrientation(
-            paths=(FILE_ORIENTATION_IU_1, None),
-            library_type=ResultsType(),
-            library_source=ResultsSource(),
-            transcripts_file=FILE_TRANSCRIPTS,
-            tmp_dir=tmpdir,
-        )
->>>>>>> d0770bdd
         with pytest.raises(FileProblem):
             test_instance.get_fasta_size(FILE_DUMMY)
 
     def test_get_star_index_string_size(self, tmpdir):
         """Get length of STAR SA pre-indexing string."""
-<<<<<<< HEAD
-        CONFIG.args.tmp_dir = tmpdir
-        test_instance = GetOrientation(config=CONFIG)
-=======
-        test_instance = GetOrientation(
-            paths=(FILE_ORIENTATION_IU_1, None),
-            library_type=ResultsType(),
-            library_source=ResultsSource(),
-            transcripts_file=FILE_TRANSCRIPTS,
-            tmp_dir=tmpdir,
-        )
->>>>>>> d0770bdd
+        CONFIG.args.tmp_dir = tmpdir
+        test_instance = GetOrientation(config=CONFIG)
         results = test_instance.get_star_index_string_size(249986)
         assert results == 7
 
     def test_evaluate_star_index_problem(self, monkeypatch, tmpdir):
         """Force raising exception to stimulate a star problem."""
-<<<<<<< HEAD
         CONFIG.results.library_source = ResultsSource(
                 file_1=SOURCE_HUMAN,
                 file_2=SOURCE_FRUIT_FLY,
@@ -382,21 +299,6 @@
             )
         CONFIG.args.tmp_dir = tmpdir
         test_instance = GetOrientation(config=CONFIG)
-=======
-        library_source = ResultsSource(
-                file_1=SOURCE_HUMAN,
-                file_2=SOURCE_FRUIT_FLY,
-            )
-        test_instance = GetOrientation(
-            paths=(FILE_ORIENTATION_IU_1, FILE_ORIENTATION_IU_2),
-            library_type=ResultsType(
-                relationship=StatesTypeRelationship.split_mates,
-            ),
-            library_source=library_source,
-            transcripts_file=FILE_TRANSCRIPTS,
-            tmp_dir=tmpdir,
-        )
->>>>>>> d0770bdd
         monkeypatch.setattr(
             'htsinfer.get_read_orientation.GetOrientation.create_star_index',
             lambda *args, **kwargs: StarProblem
@@ -406,7 +308,6 @@
 
     def test_prepare_star_alignment_commands(self, tmpdir):
         """Get star alignment command."""
-<<<<<<< HEAD
         CONFIG.args.path_1_processed = FILE_2000_RECORDS
         CONFIG.args.path_2_processed = None
         CONFIG.results.library_type = ResultsType(
@@ -418,20 +319,6 @@
             )
         CONFIG.args.tmp_dir = tmpdir
         test_instance = GetOrientation(config=CONFIG)
-=======
-        test_instance = GetOrientation(
-            paths=(FILE_2000_RECORDS, None),
-            library_type=ResultsType(
-                relationship=StatesTypeRelationship.not_mates,
-            ),
-            library_source=ResultsSource(
-                file_1=SOURCE_HUMAN,
-                file_2=Source(),
-            ),
-            transcripts_file=FILE_TRANSCRIPTS,
-            tmp_dir=tmpdir,
-        )
->>>>>>> d0770bdd
         index_dir = tmpdir / 'index'
         file1_alignment_path = tmpdir / 'alignments/file_1'
         cmd = "STAR --alignIntronMax 1 --alignEndsType Local --runThreadN 1" \
@@ -446,7 +333,6 @@
 
     def test_generate_star_alignments_problem(self, monkeypatch, tmpdir):
         """Force raising exception to simulate problem."""
-<<<<<<< HEAD
         CONFIG.results.library_source = ResultsSource(
                 file_1=SOURCE_HUMAN,
                 file_2=SOURCE_FRUIT_FLY,
@@ -458,21 +344,6 @@
         )
         CONFIG.args.tmp_dir = tmpdir
         test_instance = GetOrientation(config=CONFIG)
-=======
-        library_source = ResultsSource(
-                file_1=SOURCE_HUMAN,
-                file_2=SOURCE_FRUIT_FLY,
-            )
-        test_instance = GetOrientation(
-            paths=(FILE_ORIENTATION_IU_1, FILE_ORIENTATION_IU_2),
-            library_type=ResultsType(
-                relationship=StatesTypeRelationship.not_mates,
-            ),
-            library_source=library_source,
-            transcripts_file=FILE_TRANSCRIPTS,
-            tmp_dir=tmpdir,
-        )
->>>>>>> d0770bdd
         sub_method_name = 'htsinfer.get_read_orientation.' + \
             'GetOrientation.generate_star_alignments'
         monkeypatch.setattr(
@@ -484,21 +355,11 @@
 
     def test_generate_star_alignments_dummy_cmd(self, tmpdir):
         """Pass dummy cmd to force simulate star problem."""
-<<<<<<< HEAD
         CONFIG.args.path_2_processed = None
         CONFIG.results.library_type = ResultsType()
         CONFIG.results.library_source = ResultsSource()
         CONFIG.args.tmp_dir = tmpdir
         test_instance = GetOrientation(config=CONFIG)
-=======
-        test_instance = GetOrientation(
-            paths=(FILE_ORIENTATION_IU_1, None),
-            library_type=ResultsType(),
-            library_source=ResultsSource(),
-            transcripts_file=FILE_TRANSCRIPTS,
-            tmp_dir=tmpdir,
-        )
->>>>>>> d0770bdd
         index_dir = tmpdir / 'index'
         file1_alignment_path = tmpdir / 'alignments/file_1'
         dummy_cmd = [
@@ -513,53 +374,23 @@
     def test_process_single_dummy_sam_file(self, tmpdir):
         """Pass dummy aligned.out.sam file to simulate file
         problem."""
-<<<<<<< HEAD
-        CONFIG.args.tmp_dir = tmpdir
-        test_instance = GetOrientation(config=CONFIG)
-=======
-        test_instance = GetOrientation(
-            paths=(FILE_ORIENTATION_IU_1, None),
-            library_type=ResultsType(),
-            library_source=ResultsSource(),
-            transcripts_file=FILE_TRANSCRIPTS,
-            tmp_dir=tmpdir,
-        )
->>>>>>> d0770bdd
+        CONFIG.args.tmp_dir = tmpdir
+        test_instance = GetOrientation(config=CONFIG)
         with pytest.raises(SamFileProblem):
             test_instance.process_single(FILE_EMPTY_ALIGNED_SAM)
 
     def test_process_paired_dummy_sam_file(self, tmpdir):
         """Pass dummy aligned.out.sam file to simulate file
         problem."""
-<<<<<<< HEAD
-        CONFIG.args.tmp_dir = tmpdir
-        test_instance = GetOrientation(config=CONFIG)
-=======
-        test_instance = GetOrientation(
-            paths=(FILE_ORIENTATION_IU_1, None),
-            library_type=ResultsType(),
-            library_source=ResultsSource(),
-            transcripts_file=FILE_TRANSCRIPTS,
-            tmp_dir=tmpdir,
-        )
->>>>>>> d0770bdd
+        CONFIG.args.tmp_dir = tmpdir
+        test_instance = GetOrientation(config=CONFIG)
         with pytest.raises(FileProblem):
             test_instance.process_paired(FILE_EMPTY_ALIGNED_SAM)
 
     def test_create_star_index_star_problem(self, tmpdir):
         """Pass invalid transcripts path to simulate star problem."""
-<<<<<<< HEAD
-        CONFIG.args.tmp_dir = tmpdir
-        test_instance = GetOrientation(config=CONFIG)
-=======
-        test_instance = GetOrientation(
-            paths=(FILE_ORIENTATION_IU_1, None),
-            library_type=ResultsType(),
-            library_source=ResultsSource(),
-            transcripts_file=FILE_TRANSCRIPTS,
-            tmp_dir=tmpdir,
-        )
->>>>>>> d0770bdd
+        CONFIG.args.tmp_dir = tmpdir
+        test_instance = GetOrientation(config=CONFIG)
         transcripts_path = tmpdir / 'invalid'
         with pytest.raises(StarProblem):
             test_instance.create_star_index(transcripts_path)
@@ -568,7 +399,6 @@
         """Get read orientation for a paired-end library with no mappable
         reads.
         """
-<<<<<<< HEAD
         CONFIG.args.path_1_processed = FILE_UNMAPPED_PAIRED_1
         CONFIG.args.path_2_processed = FILE_UNMAPPED_PAIRED_2
         CONFIG.results.library_type = ResultsType(
@@ -576,17 +406,6 @@
             )
         CONFIG.args.tmp_dir = tmpdir
         test_instance = GetOrientation(config=CONFIG)
-=======
-        test_instance = GetOrientation(
-            paths=(FILE_UNMAPPED_PAIRED_1, FILE_UNMAPPED_PAIRED_2),
-            library_type=ResultsType(
-                relationship=StatesTypeRelationship.not_mates,
-            ),
-            library_source=ResultsSource(),
-            transcripts_file=FILE_TRANSCRIPTS,
-            tmp_dir=tmpdir,
-        )
->>>>>>> d0770bdd
         results = test_instance.evaluate()
         assert results == ResultsOrientation(
             file_1=StatesOrientation.not_available,
@@ -598,7 +417,6 @@
         self, monkeypatch, tmpdir
     ):
         """Force raising of ``OSError`` to simulate file problem."""
-<<<<<<< HEAD
         CONFIG.args.path_1_processed = FILE_ORIENTATION_IU_1
         CONFIG.args.path_2_processed = None
         CONFIG.results.library_source = ResultsSource()
@@ -606,15 +424,6 @@
         CONFIG.args.t_file_processed = FILE_INVALID_TRANSCRIPTS
         CONFIG.args.tmp_dir = tmpdir
         test_instance = GetOrientation(config=CONFIG)
-=======
-        test_instance = GetOrientation(
-            paths=(FILE_ORIENTATION_IU_1, None),
-            library_type=ResultsType(),
-            library_source=ResultsSource(),
-            transcripts_file=FILE_INVALID_TRANSCRIPTS,
-            tmp_dir=tmpdir
-        )
->>>>>>> d0770bdd
         monkeypatch.setattr(
             'Bio.SeqIO.write',
             RaiseOSError,
@@ -624,19 +433,9 @@
 
     def test_generate_star_alignments_star_problem(self, monkeypatch, tmpdir):
         """Force raising of ``SubprocessError`` to simulate star probelm."""
-<<<<<<< HEAD
-        CONFIG.args.t_file_processed = FILE_TRANSCRIPTS
-        CONFIG.args.tmp_dir = tmpdir
-        test_instance = GetOrientation(config=CONFIG)
-=======
-        test_instance = GetOrientation(
-            paths=(FILE_ORIENTATION_IU_1, None),
-            library_type=ResultsType(),
-            library_source=ResultsSource(),
-            transcripts_file=FILE_TRANSCRIPTS,
-            tmp_dir=tmpdir,
-        )
->>>>>>> d0770bdd
+        CONFIG.args.t_file_processed = FILE_TRANSCRIPTS
+        CONFIG.args.tmp_dir = tmpdir
+        test_instance = GetOrientation(config=CONFIG)
         file1_alignment_path = tmpdir / 'alignments/file_1'
         dummy_cmd = [
             'STAR', '--alignIntrnMax', '1',
